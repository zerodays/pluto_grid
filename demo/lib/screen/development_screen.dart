import 'dart:convert';

import 'package:file_saver/file_saver.dart';
import 'package:flutter/material.dart';
import 'package:pluto_grid/pluto_grid.dart';
import 'package:pluto_grid_export/pluto_grid_export.dart' as pluto_grid_export;

import '../dummy_data/development.dart';
import 'empty_screen.dart';
import 'home_screen.dart';

class DevelopmentScreen extends StatefulWidget {
  static const routeName = 'development';

  const DevelopmentScreen({Key? key}) : super(key: key);

  @override
  _DevelopmentScreenState createState() => _DevelopmentScreenState();
}

class _DevelopmentScreenState extends State<DevelopmentScreen> {
  late List<PlutoColumn> columns;

  late List<PlutoRow> rows;

  late List<PlutoColumnGroup> columnGroups;

  late PlutoGridStateManager stateManager;

  @override
  void initState() {
    super.initState();

    columns = [
      PlutoColumn(
        title: 'column1',
        field: 'column1',
        type: PlutoColumnType.text(),
        enableRowDrag: true,
        enableRowChecked: true,
        enableContextMenu: false,
        enableDropToResize: true,
        // enableAutoEditing: true,
        titleTextAlign: PlutoColumnTextAlign.right,
        titleSpan: const TextSpan(
          children: [
            WidgetSpan(
              child: Text(
                '* ',
                style: TextStyle(color: Colors.red),
              ),
              alignment: PlaceholderAlignment.bottom,
            ),
            TextSpan(text: 'column1'),
          ],
        ),
        width: 250,
        minWidth: 175,
        renderer: (rendererContext) {
          return Row(
            children: [
              IconButton(
                icon: const Icon(
                  Icons.add_circle,
                ),
                onPressed: () {
                  rendererContext.stateManager.insertRows(
                    rendererContext.rowIdx,
                    rendererContext.stateManager.getNewRows(count: 1),
                  );
                },
                iconSize: 18,
                color: Colors.green,
                padding: const EdgeInsets.all(0),
              ),
              IconButton(
                icon: const Icon(
                  Icons.remove_circle_outlined,
                ),
                onPressed: () {
                  rendererContext.stateManager
                      .removeRows([rendererContext.row]);
                },
                iconSize: 18,
                color: Colors.red,
                padding: const EdgeInsets.all(0),
              ),
              Expanded(
                child: Text(
                  '${rendererContext.row.sortIdx.toString()}(${rendererContext.row.cells[rendererContext.column.field]!.value.toString()})',
                  maxLines: 1,
                  overflow: TextOverflow.ellipsis,
                ),
              ),
            ],
          );
        },
      ),
      PlutoColumn(
        title: 'column2',
        field: 'column2',
        enableContextMenu: false,
        textAlign: PlutoColumnTextAlign.right,
        titleTextAlign: PlutoColumnTextAlign.right,
        frozen: PlutoColumnFrozen.right,
        type: PlutoColumnType.select(
          <String>['red', 'blue', 'green'],
          enableColumnFilter: true,
        ),
        renderer: (rendererContext) {
          Color textColor = Colors.black;

          if (rendererContext.cell.value == 'red') {
            textColor = Colors.red;
          } else if (rendererContext.cell.value == 'blue') {
            textColor = Colors.blue;
          } else if (rendererContext.cell.value == 'green') {
            textColor = Colors.green;
          }

          return Text(
            rendererContext.cell.value.toString(),
            style: TextStyle(
              color: textColor,
              fontWeight: FontWeight.bold,
            ),
            textAlign: rendererContext.column.textAlign.value,
          );
        },
      ),
      PlutoColumn(
        title: 'column3',
        field: 'column3',
        textAlign: PlutoColumnTextAlign.left,
        titleTextAlign: PlutoColumnTextAlign.center,
        enableAutoEditing: true,
        type: PlutoColumnType.date(),
      ),
      PlutoColumn(
        title: 'column5',
        field: 'column5',
        textAlign: PlutoColumnTextAlign.center,
        titleTextAlign: PlutoColumnTextAlign.left,
        type: PlutoColumnType.number(
          negative: true,
          format: '#,###.###',
          allowFirstDot: true,
        ),
      ),
      PlutoColumn(
        title: 'column6',
        field: 'column6',
        type: PlutoColumnType.text(),
        enableFilterMenuItem: false,
        enableEditingMode: false,
        renderer: (rendererContext) {
          return Image.asset(
            'assets/images/cat.jpg',
            fit: BoxFit.fitWidth,
          );
        },
      ),
      PlutoColumn(
        title: 'column7',
        field: 'column7',
        type: PlutoColumnType.number(),
        enableFilterMenuItem: false,
        enableEditingMode: false,
        // NEW Custom cellPadding
        cellPadding: 0,
        width: 80,
        renderer: (rendererContext) {
          return Container(
            color: rendererContext.cell.value % 2 == 0
                ? Colors.yellow
                : Colors.teal,
          );
        },
      ),
      PlutoColumn(
        title: 'column4',
        field: 'column4',
        textAlign: PlutoColumnTextAlign.center,
        titleTextAlign: PlutoColumnTextAlign.right,
        type: PlutoColumnType.time(),
      ),
    ];

    columnGroups = [
      PlutoColumnGroup(
        title: 'Expanded Column Group',
        fields: ['column1'],
        expandedColumn: true,
      ),
      PlutoColumnGroup(
        title: 'Group A',
        children: [
          PlutoColumnGroup(title: 'SubA', fields: ['column2']),
          PlutoColumnGroup(title: 'SubB', fields: ['column3']),
        ],
      ),
      PlutoColumnGroup(
        title: 'Group B',
        fields: ['column5', 'column6', 'column7'],
      ),
      PlutoColumnGroup(
        title: 'Group C',
        fields: ['column4'],
      ),
    ];

    rows = DummyData.rowsByColumns(length: 30, columns: columns);
  }

  void handleOnRowChecked(PlutoGridOnRowCheckedEvent event) {
    if (event.isRow) {
      print('Toggled A Row.');
      print(event.row?.cells['column1']?.value);
    } else {
      print('Toggled All Rows.');
      print(stateManager.checkedRows.length);
    }
  }

  @override
  Widget build(BuildContext context) {
    return Scaffold(
      body: Container(
        padding: const EdgeInsets.all(15),
        child: PlutoGrid(
          columns: columns,
          rows: rows,
          columnGroups: columnGroups,
          // mode: PlutoGridMode.selectWithOneTap,
          onChanged: (PlutoGridOnChangedEvent event) {
            print(event);
          },
          onLoaded: (PlutoGridOnLoadedEvent event) {
            stateManager = event.stateManager;

            stateManager.setShowColumnFilter(true);

            // stateManager!.setAutoEditing(true, notify: false);
          },
          // onSelected: (event) {
          //   print(event.cell!.value);
          // },
          // onRowChecked: handleOnRowChecked,
          // onRowsMoved: (event) {
          //   print(event.idx);
          //   print(event.rows);
          // },
          // onRowDoubleTap: (e) {
          //   print('Double click A Row.');
          //   print(e.row?.cells['column1']?.value);
          // },
          // onRowSecondaryTap: (e) {
          //   print('Secondary click A Row.(${e.offset})');
          //   print(e.row?.cells['column1']?.value);
          // },
          createHeader: (PlutoGridStateManager stateManager) {
            // stateManager.headerHeight = 200;
            return _Header(
              stateManager: stateManager,
              columns: columns,
            );
          },
          createFooter: (stateManager) {
            stateManager.setPageSize(100, notify: false);
            return PlutoPagination(stateManager);
          },
          rowColorCallback: (rowColorContext) {
            return rowColorContext.row.cells['column2']!.value == 'green'
                ? const Color(0xFFE2F6DF)
                : Colors.white;
          },
          configuration: PlutoGridConfiguration(
            // columnHeight: 30.0,
            // columnFilterHeight: 30.0,
            // rowHeight: 30.0,
            // defaultCellPadding: 15,
            // defaultColumnTitlePadding: 15,
            // iconSize: 15,
            enableColumnBorder: true,
            // enableGridBorderShadow: true,
            enableMoveHorizontalInEditing: true,
            // enableRowColorAnimation: false,
            // checkedColor: const Color(0x876FB0FF),
            enterKeyAction: PlutoGridEnterKeyAction.editingAndMoveDown,
            enableMoveDownAfterSelecting: true,
            gridBorderRadius: BorderRadius.circular(10),
            gridPopupBorderRadius: BorderRadius.circular(7),
            scrollbarConfig: const PlutoGridScrollbarConfig(
              isAlwaysShown: false,
              scrollbarThickness: 8,
              scrollbarThicknessWhileDragging: 10,
            ),
            // localeText: const PlutoGridLocaleText.korean(),
            columnFilterConfig: PlutoGridColumnFilterConfig(
              filters: const [
                ...FilterHelper.defaultFilters,
                ClassYouImplemented(),
              ],
              resolveDefaultColumnFilter: (column, resolver) {
                if (column.field == 'column3') {
                  return resolver<PlutoFilterTypeGreaterThan>()
                      as PlutoFilterType;
                }

                return resolver<PlutoFilterTypeContains>() as PlutoFilterType;
              },
            ),
          ),
        ),
      ),
    );
  }
}

class ClassYouImplemented implements PlutoFilterType {
  @override
  String get title => 'Custom contains';

  @override
  get compare => ({
        required String? base,
        required String? search,
        required PlutoColumn? column,
      }) {
        var keys = search!.split(',');

        return keys.contains(base);
      };

  const ClassYouImplemented();
}

class _Header extends StatefulWidget {
  final PlutoGridStateManager stateManager;

  final List<PlutoColumn> columns;

  const _Header({
    required this.stateManager,
    required this.columns,
    Key? key,
  }) : super(key: key);

  @override
  _HeaderState createState() => _HeaderState();
}

class _HeaderState extends State<_Header> {
  @override
  void initState() {
    super.initState();

    widget.stateManager.setSelectingMode(gridSelectingMode);
  }

  PlutoGridSelectingMode gridSelectingMode = PlutoGridSelectingMode.row;

  void handleAddRowButton({int? count}) {
    final List<PlutoRow> rows = count == null
        ? [DummyData.rowByColumns(widget.columns)]
        : DummyData.rowsByColumns(length: count, columns: widget.columns);

    widget.stateManager.prependRows(rows);
  }

  void handleRemoveCurrentRowButton() {
    widget.stateManager.removeCurrentRow();
  }

  void handleRemoveSelectedRowsButton() {
    widget.stateManager.removeRows(widget.stateManager.currentSelectingRows);
  }

  void handleToggleColumnFilter() {
    widget.stateManager
        .setShowColumnFilter(!widget.stateManager.showColumnFilter);
  }

  void handleExport() async {
    String title = "pluto_grid_export";
<<<<<<< HEAD
    var exported = const Utf8Encoder().convert(
        pluto_grid_export.PlutoGridExport.exportCSV(widget.stateManager));
=======
    var exported =
        const Utf8Encoder().convert(PlutoExport.exportCSV(widget.stateManager));
>>>>>>> d8b89723
    await FileSaver.instance.saveFile("$title.csv", exported, ".csv");
  }

  void setGridSelectingMode(PlutoGridSelectingMode? mode) {
    if (gridSelectingMode == mode || mode == null) {
      return;
    }

    setState(() {
      gridSelectingMode = mode;
      widget.stateManager.setSelectingMode(mode);
    });
  }

  @override
  Widget build(BuildContext context) {
    return SingleChildScrollView(
      scrollDirection: Axis.horizontal,
      child: SizedBox(
        height: widget.stateManager.headerHeight,
        child: Wrap(
          spacing: 10,
          crossAxisAlignment: WrapCrossAlignment.center,
          children: [
            ElevatedButton(
              child: const Text('Go Home'),
              onPressed: () {
                Navigator.pushNamed(context, HomeScreen.routeName);
              },
            ),
            ElevatedButton(
              child: const Text('Go Empty'),
              onPressed: () {
                Navigator.pushNamed(context, EmptyScreen.routeName);
              },
            ),
            ElevatedButton(
              child: const Text('Add 10'),
              onPressed: () {
                handleAddRowButton(count: 10);
              },
            ),
            ElevatedButton(
              child: const Text('Add 100 Rows'),
              onPressed: () => handleAddRowButton(count: 100),
            ),
            ElevatedButton(
              child: const Text('Add 100,000 Rows'),
              onPressed: () => handleAddRowButton(count: 100000),
            ),
            ElevatedButton(
              onPressed: handleRemoveCurrentRowButton,
              child: const Text('Remove Current Row'),
            ),
            ElevatedButton(
              onPressed: handleRemoveSelectedRowsButton,
              child: const Text('Remove Selected Rows'),
            ),
            ElevatedButton(
                onPressed: handleExport, child: const Text("Export to CSV")),
            DropdownButtonHideUnderline(
              child: DropdownButton(
                value: gridSelectingMode,
                items: PlutoGridStateManager.selectingModes
                    .map<DropdownMenuItem<PlutoGridSelectingMode>>(
                        (PlutoGridSelectingMode item) {
                  final color = gridSelectingMode == item ? Colors.blue : null;

                  return DropdownMenuItem<PlutoGridSelectingMode>(
                    value: item,
                    child: Text(
                      item.toShortString(),
                      style: TextStyle(color: color),
                    ),
                  );
                }).toList(),
                onChanged: (PlutoGridSelectingMode? mode) {
                  setGridSelectingMode(mode);
                },
              ),
            ),
            ElevatedButton(
              onPressed: handleToggleColumnFilter,
              child: const Text('Toggle filter'),
            ),
            ElevatedButton(
              child: const Text('Toggle group'),
              onPressed: () {
                widget.stateManager.setShowColumnGroups(
                  !widget.stateManager.showColumnGroups,
                );
              },
            ),
          ],
        ),
      ),
    );
  }
}<|MERGE_RESOLUTION|>--- conflicted
+++ resolved
@@ -40,7 +40,7 @@
         enableRowChecked: true,
         enableContextMenu: false,
         enableDropToResize: true,
-        // enableAutoEditing: true,
+        enableAutoEditing: true,
         titleTextAlign: PlutoColumnTextAlign.right,
         titleSpan: const TextSpan(
           children: [
@@ -137,6 +137,13 @@
         type: PlutoColumnType.date(),
       ),
       PlutoColumn(
+        title: 'column4',
+        field: 'column4',
+        textAlign: PlutoColumnTextAlign.center,
+        titleTextAlign: PlutoColumnTextAlign.right,
+        type: PlutoColumnType.time(),
+      ),
+      PlutoColumn(
         title: 'column5',
         field: 'column5',
         textAlign: PlutoColumnTextAlign.center,
@@ -177,13 +184,6 @@
           );
         },
       ),
-      PlutoColumn(
-        title: 'column4',
-        field: 'column4',
-        textAlign: PlutoColumnTextAlign.center,
-        titleTextAlign: PlutoColumnTextAlign.right,
-        type: PlutoColumnType.time(),
-      ),
     ];
 
     columnGroups = [
@@ -196,20 +196,24 @@
         title: 'Group A',
         children: [
           PlutoColumnGroup(title: 'SubA', fields: ['column2']),
-          PlutoColumnGroup(title: 'SubB', fields: ['column3']),
+          PlutoColumnGroup(
+            title: 'SubB',
+            fields: ['column3'],
+            expandedColumn: true,
+          ),
         ],
       ),
       PlutoColumnGroup(
         title: 'Group B',
-        fields: ['column5', 'column6', 'column7'],
+        fields: ['column4', 'column5', 'column6'],
       ),
       PlutoColumnGroup(
         title: 'Group C',
-        fields: ['column4'],
+        fields: ['column7'],
       ),
     ];
 
-    rows = DummyData.rowsByColumns(length: 30, columns: columns);
+    rows = DummyData.rowsByColumns(length: 10000, columns: columns);
   }
 
   void handleOnRowChecked(PlutoGridOnRowCheckedEvent event) {
@@ -238,7 +242,7 @@
           onLoaded: (PlutoGridOnLoadedEvent event) {
             stateManager = event.stateManager;
 
-            stateManager.setShowColumnFilter(true);
+            stateManager.setShowColumnFilter(true, notify: false);
 
             // stateManager!.setAutoEditing(true, notify: false);
           },
@@ -383,13 +387,8 @@
 
   void handleExport() async {
     String title = "pluto_grid_export";
-<<<<<<< HEAD
     var exported = const Utf8Encoder().convert(
         pluto_grid_export.PlutoGridExport.exportCSV(widget.stateManager));
-=======
-    var exported =
-        const Utf8Encoder().convert(PlutoExport.exportCSV(widget.stateManager));
->>>>>>> d8b89723
     await FileSaver.instance.saveFile("$title.csv", exported, ".csv");
   }
 
